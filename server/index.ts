// api/gemini.ts
import type { VercelRequest, VercelResponse } from '@vercel/node';

// Vercel automatically provides process.env for environment variables
export default function handler(req: VercelRequest, res: VercelResponse) {
  // Only allow GET requests (you can expand to POST etc.)
  if (req.method !== 'GET') {
    return res.status(405).json({ message: 'Method not allowed' });
  }

  const geminiKey = process.env.GEMINI_API_KEY;

<<<<<<< HEAD
// Handle errors
app.use((err: Error, req: Request, res: Response, next: NextFunction) => {
  console.error(err);
  res.status(500).json({ message: "Internal server error" });
});

// Check if API key is loaded
if (!process.env.GEMINI_API_KEY) {
  console.error("ERROR: GEMINI_API_KEY is not set in environment variables. AI features will not work.");
  console.error("Please check your .env file and ensure the API key is correctly set.");
} else {
  console.log("GEMINI_API_KEY is set correctly:", process.env.GEMINI_API_KEY.substring(0, 5) + '...' + process.env.GEMINI_API_KEY.substring(process.env.GEMINI_API_KEY.length - 4));
}

// Initialize the server
async function initializeServer() {
  const server = await registerRoutes(app);

  // In development, use Vite for serving client files
  if (process.env.NODE_ENV === "development") {
    await setupVite(app, server);
  } else {
    // In production, serve static files
    serveStatic(app);
  }

  return server;
}

// Initialize routes for Vercel
initializeServer().catch(error => {
  console.error('Failed to initialize server:', error);
});

// For local development, start the server
if (process.env.NODE_ENV === "development") {
  initializeServer().then(server => {
    const port = parseInt(process.env.PORT || '5700', 10);
    server.listen(port, '0.0.0.0', () => {
      log(`Server running on port ${port}`);
      log(`Local access: http://localhost:${port}`);
      
      const localIps = getLocalIpAddresses();
      if (localIps.length > 0) {
        log('Available on your network at:');
        localIps.forEach(ip => {
          log(`http://${ip}:${port}`);
        });  
      }
    });
  }).catch(error => {
    console.error('Failed to start server:', error);
    process.exit(1);
  });
}

// Export for Vercel serverless functions
export default app;
=======
  if (!geminiKey) {
    return res.status(500).json({
      message: 'GEMINI_API_KEY is not set. AI features will not work.'
    });
  }

  // Respond with a success message
  return res.status(200).json({
    message: 'GEMINI_API_KEY is set correctly',
    keyPreview: geminiKey.substring(0, 5) + '...' + geminiKey.slice(-4)
  });
}
>>>>>>> 53b5efe5
<|MERGE_RESOLUTION|>--- conflicted
+++ resolved
@@ -1,16 +1,45 @@
 // api/gemini.ts
 import type { VercelRequest, VercelResponse } from '@vercel/node';
 
-// Vercel automatically provides process.env for environment variables
-export default function handler(req: VercelRequest, res: VercelResponse) {
-  // Only allow GET requests (you can expand to POST etc.)
-  if (req.method !== 'GET') {
-    return res.status(405).json({ message: 'Method not allowed' });
+// Get __dirname equivalent in ES modules
+const __filename = fileURLToPath(import.meta.url);
+const __dirname = path.dirname(__filename);
+
+// Load environment variables from .env file
+dotenv.config();
+
+import express, { type Request, Response, NextFunction } from "express";
+import { registerRoutes } from "./routes";
+import { setupVite, serveStatic, log } from "./vite";
+import os from 'os';
+
+// Function to get local IP addresses
+function getLocalIpAddresses(): string[] {
+  const interfaces = os.networkInterfaces();
+  const addresses: string[] = [];
+  
+  for (const name of Object.keys(interfaces)) {
+    const networkInterface = interfaces[name];
+    if (!networkInterface) continue;
+    
+    for (const iface of networkInterface) {
+      // Skip over non-IPv4 and internal (loopback) addresses
+      if (iface.family === 'IPv4' && !iface.internal) {
+        addresses.push(iface.address);
+      }
+    }
   }
+  
+  return addresses;
+}
 
-  const geminiKey = process.env.GEMINI_API_KEY;
+// Create Express app
+const app = express();
 
-<<<<<<< HEAD
+// Add middleware
+app.use(express.json());
+app.use(express.urlencoded({ extended: false }));
+
 // Handle errors
 app.use((err: Error, req: Request, res: Response, next: NextFunction) => {
   console.error(err);
@@ -68,18 +97,4 @@
 }
 
 // Export for Vercel serverless functions
-export default app;
-=======
-  if (!geminiKey) {
-    return res.status(500).json({
-      message: 'GEMINI_API_KEY is not set. AI features will not work.'
-    });
-  }
-
-  // Respond with a success message
-  return res.status(200).json({
-    message: 'GEMINI_API_KEY is set correctly',
-    keyPreview: geminiKey.substring(0, 5) + '...' + geminiKey.slice(-4)
-  });
-}
->>>>>>> 53b5efe5
+export default app;